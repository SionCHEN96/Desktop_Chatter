--- conflicted
+++ resolved
@@ -14,22 +14,12 @@
     this.chatForm = document.getElementById('chat-form');
     this.messageInput = document.getElementById('message-input');
     this.chatMessages = document.getElementById('chat-messages');
-<<<<<<< HEAD
-    this.toggleButton = document.getElementById('toggle-chat-button');
-    this.isChatExpanded = false; // 默认隐藏状态
-    
-    // 初始化时隐藏聊天表单
-    this.chatForm.classList.add('collapsed');
-    
-=======
 
     // 初始化管理器
     this.messageManager = new MessageManager(this.chatMessages);
     this.inputManager = new InputManager(this.chatForm, this.messageInput);
 
->>>>>>> 7017c7a8
     this.initEventListeners();
-    this.setupCollapsibleChat();
   }
 
   /**
@@ -37,45 +27,6 @@
    * @private
    */
   initEventListeners() {
-<<<<<<< HEAD
-    // 处理消息发送
-    this.chatForm.addEventListener('submit', (e) => {
-      e.preventDefault();
-      const message = this.messageInput.value.trim();
-      if (message) {
-        this.sendMessage(message);
-        // 发送消息后隐藏聊天表单，显示按钮
-        this.hideChat();
-      }
-    });
-  }
-
-  setupCollapsibleChat() {
-    // 点击按钮切换聊天框显示状态
-    this.toggleButton.addEventListener('click', (e) => {
-      e.stopPropagation();
-      this.showChat();
-    });
-  }
-
-  showChat() {
-    this.isChatExpanded = true;
-    this.chatForm.classList.remove('collapsed');
-    this.toggleButton.classList.add('collapsed');
-    
-    // 显示聊天框后自动聚焦到输入框
-    setTimeout(() => {
-      this.messageInput.focus();
-    }, 300); // 等待动画完成后再聚焦
-  }
-
-  hideChat() {
-    this.isChatExpanded = false;
-    this.chatForm.classList.add('collapsed');
-    this.toggleButton.classList.remove('collapsed');
-  }
-
-=======
     // 设置输入管理器的消息发送回调
     this.inputManager.onMessageSend = (message) => {
       this.sendMessage(message);
@@ -91,7 +42,6 @@
    * 发送消息
    * @param {string} message - 消息内容
    */
->>>>>>> 7017c7a8
   sendMessage(message) {
     // 显示用户消息
     this.messageManager.addUserMessage(message);
@@ -156,20 +106,10 @@
     return this.messageManager.getMessages();
   }
 
-<<<<<<< HEAD
-    // 自动滚动到底部
-    this.chatMessages.scrollTop = this.chatMessages.scrollHeight;
-    
-    // 显示消息3秒后自动隐藏
-    setTimeout(() => {
-      // 可以在这里添加消息自动隐藏的逻辑
-    }, 3000);
-=======
   /**
    * 设置输入焦点
    */
   focusInput() {
     this.inputManager.focus();
->>>>>>> 7017c7a8
   }
 }